--- conflicted
+++ resolved
@@ -179,7 +179,7 @@
 	for _, event := range events {
 		for _, ws := range s.workerStates {
 			// Check if this event is interesting to this application service
-			if s.appserviceIsInterestedInEvent(ctx, &event, ws.AppService) {
+			if s.appserviceIsInterestedInEvent(ctx, event, ws.AppService) {
 				// Queue this event to be sent off to the application service
 				if err := s.asDB.StoreEvent(ctx, ws.AppService.ID, &event); err != nil {
 					log.WithError(err).Warn("failed to insert incoming event into appservices database")
@@ -200,9 +200,6 @@
 
 // appserviceIsInterestedInEvent returns a boolean depending on whether a given
 // event falls within one of a given application service's namespaces.
-<<<<<<< HEAD
-func (s *OutputRoomEventConsumer) appserviceIsInterestedInEvent(ctx context.Context, event *gomatrixserverlib.Event, appservice config.ApplicationService) bool {
-=======
 func (s *OutputRoomEventConsumer) appserviceIsInterestedInEvent(ctx context.Context, event gomatrixserverlib.Event, appservice config.ApplicationService) bool {
 	// No reason to queue events if they'll never be sent to the application
 	// service
@@ -210,7 +207,6 @@
 		return false
 	}
 
->>>>>>> 93b7b186
 	// Check sender of the event
 	for _, userNamespace := range appservice.NamespaceMap["users"] {
 		if userNamespace.RegexpObject.MatchString(event.Sender()) {
